--- conflicted
+++ resolved
@@ -68,11 +68,8 @@
             *.ipk
             *.rpm
             *.zst
-<<<<<<< HEAD
             *.html
-=======
             *.sig
->>>>>>> 866823c0
 
       - name: Create Release
         uses: softprops/action-gh-release@v2
